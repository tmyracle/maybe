--- conflicted
+++ resolved
@@ -52,11 +52,7 @@
     /**
      * fetches pricing info for inclusive date range
      */
-<<<<<<< HEAD
-    getDailyPricing<TSecurity extends Pick<Security, 'symbol' | 'assetClass' | 'currencyCode'>>(
-=======
     getDailyPricing<TSecurity extends Pick<Security, 'assetClass' | 'currencyCode' | 'symbol'>>(
->>>>>>> 234b60e3
         security: TSecurity,
         start: DateTime,
         end: DateTime
@@ -66,7 +62,7 @@
      * fetches end of day pricing info for a batch of securities
      */
     getEndOfDayPricing<
-        TSecurity extends Pick<Security, 'id' | 'symbol' | 'assetClass' | 'currencyCode'>
+        TSecurity extends Pick<Security, 'assetClass' | 'currencyCode' | 'id' | 'symbol'>
     >(
         securities: TSecurity[],
         allPricing: IAggs
@@ -82,11 +78,7 @@
      * fetches up-to-date pricing info for a batch of securities
      */
     getLivePricing<
-<<<<<<< HEAD
-        TSecurity extends Pick<Security, 'id' | 'symbol' | 'assetClass' | 'currencyCode'>
-=======
         TSecurity extends Pick<Security, 'assetClass' | 'currencyCode' | 'id' | 'symbol'>
->>>>>>> 234b60e3
     >(
         securities: TSecurity[]
     ): Promise<LivePricing<TSecurity>[]>
@@ -97,11 +89,7 @@
     getOptionDetails(symbol: Security['symbol']): Promise<OptionDetails>
 
     getSecurityDetails(
-<<<<<<< HEAD
-        security: Pick<Security, 'symbol' | 'assetClass' | 'currencyCode'>
-=======
         security: Pick<Security, 'assetClass' | 'currencyCode' | 'symbol'>
->>>>>>> 234b60e3
     ): Promise<SharedType.SecurityDetails>
 
     /**
@@ -131,11 +119,7 @@
     }
 
     async getDailyPricing<
-<<<<<<< HEAD
-        TSecurity extends Pick<Security, 'symbol' | 'assetClass' | 'currencyCode'>
-=======
         TSecurity extends Pick<Security, 'assetClass' | 'currencyCode' | 'symbol'>
->>>>>>> 234b60e3
     >(security: TSecurity, start: DateTime, end: DateTime): Promise<DailyPricing[]> {
         const ticker = getPolygonTicker(security)
         if (!ticker) return []
@@ -216,11 +200,7 @@
     }
 
     async getLivePricing<
-<<<<<<< HEAD
-        TSecurity extends Pick<Security, 'id' | 'symbol' | 'assetClass' | 'currencyCode'>
-=======
         TSecurity extends Pick<Security, 'assetClass' | 'currencyCode' | 'id' | 'symbol'>
->>>>>>> 234b60e3
     >(securities: TSecurity[]): Promise<LivePricing<TSecurity>[]> {
         const securitiesWithTicker = securities.map((security) => ({
             security,
@@ -298,10 +278,6 @@
 
     async getOptionDetails(symbol: Security['symbol']): Promise<OptionDetails> {
         const ticker = getPolygonTicker({
-<<<<<<< HEAD
-            symbol,
-=======
->>>>>>> 234b60e3
             assetClass: AssetClass.options,
             currencyCode: 'USD',
             symbol,
@@ -319,11 +295,7 @@
         }
     }
 
-<<<<<<< HEAD
-    async getSecurityDetails(security: Pick<Security, 'symbol' | 'assetClass' | 'currencyCode'>) {
-=======
     async getSecurityDetails(security: Pick<Security, 'assetClass' | 'currencyCode' | 'symbol'>) {
->>>>>>> 234b60e3
         const ticker = getPolygonTicker(security)
         if (!ticker || ticker.market === 'options') {
             return {}
@@ -639,22 +611,12 @@
 }
 
 export function getPolygonTicker({
-<<<<<<< HEAD
-    symbol,
-    assetClass,
-    currencyCode,
-}: Pick<Security, 'symbol' | 'assetClass' | 'currencyCode'>): PolygonTicker | null {
-    if (!symbol) return null
-
-    // https://plaid.com/docs/api/products/investments/#investments-holdings-get-response-securities-type
-=======
     assetClass,
     currencyCode,
     symbol,
 }: Pick<Security, 'assetClass' | 'currencyCode' | 'symbol'>): PolygonTicker | null {
     if (!symbol) return null
 
->>>>>>> 234b60e3
     switch (assetClass) {
         case AssetClass.options: {
             return new PolygonTicker('options', `O:${symbol}`)
@@ -663,10 +625,6 @@
             return new PolygonTicker('crypto', `X:${symbol}${currencyCode}`)
         }
         case AssetClass.cash: {
-<<<<<<< HEAD
-            // Plaid used to prefix `ticker_symbol` with "CUR:" for crypto securities so this check is for handling that legacy scenario
-=======
->>>>>>> 234b60e3
             return symbol === currencyCode
                 ? null // if the symbol matches the currencyCode then we're just dealing with a basic cash holding
                 : new PolygonTicker('fx', `C:${symbol}${currencyCode}`)
