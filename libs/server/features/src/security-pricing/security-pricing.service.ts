--- conflicted
+++ resolved
@@ -9,11 +9,7 @@
 
 export interface ISecurityPricingService {
     sync(
-<<<<<<< HEAD
-        security: Pick<Security, 'id' | 'symbol' | 'assetClass'>,
-=======
         security: Pick<Security, 'assetClass' | 'currencyCode' | 'id' | 'symbol'>,
->>>>>>> 234b60e3
         syncStart?: string
     ): Promise<void>
     syncAll(): Promise<void>
@@ -28,11 +24,7 @@
     ) {}
 
     async sync(
-<<<<<<< HEAD
-        security: Pick<Security, 'id' | 'symbol' | 'assetClass' | 'currencyCode'>,
-=======
         security: Pick<Security, 'assetClass' | 'currencyCode' | 'id' | 'symbol'>,
->>>>>>> 234b60e3
         syncStart?: string
     ) {
         const dailyPricing = await this.marketDataService.getDailyPricing(
@@ -94,11 +86,6 @@
                         currencyCode: true,
                         id: true,
                         symbol: true,
-<<<<<<< HEAD
-                        assetClass: true,
-                        currencyCode: true,
-=======
->>>>>>> 234b60e3
                     },
                     skip: offset,
                     take: count,
