import type { SharedType } from '@maybe-finance/shared'
import type { SyncConnectionOptions, SyncConnectionQueue } from '@maybe-finance/server/shared'
import type { AccountConnection, User, PrismaClient, Prisma } from '@prisma/client'
import type { Logger } from 'winston'
import type { IAccountConnectionProviderFactory } from './account-connection.provider'
import type { IBalanceSyncStrategyFactory } from '../account-balance'
import type { ISecurityPricingService } from '../security-pricing'
import { DateTime } from 'luxon'

export interface IAccountConnectionService {
    get(id: AccountConnection['id']): Promise<SharedType.ConnectionWithAccounts>
    getAll(userId: User['id']): Promise<SharedType.ConnectionWithAccounts[]>
    sync(id: AccountConnection['id'], options?: SyncConnectionOptions): Promise<AccountConnection>
    syncBalances(id: AccountConnection['id']): Promise<AccountConnection>
    syncSecurities(id: AccountConnection['id']): Promise<void>
    disconnect(id: AccountConnection['id']): Promise<AccountConnection>
    reconnect(id: AccountConnection['id']): Promise<AccountConnection>
    update(
        id: AccountConnection['id'],
        data: Prisma.AccountConnectionUncheckedUpdateInput
    ): Promise<AccountConnection>
    delete(id: AccountConnection['id']): Promise<AccountConnection>
}

export class AccountConnectionService implements IAccountConnectionService {
    constructor(
        private readonly logger: Logger,
        private readonly prisma: PrismaClient,
        private readonly providers: IAccountConnectionProviderFactory,
        private readonly balanceSyncStrategyFactory: IBalanceSyncStrategyFactory,
        private readonly securityPricingService: ISecurityPricingService,
        private readonly queue: SyncConnectionQueue
    ) {}

    async get(id: AccountConnection['id']) {
        return this.prisma.accountConnection.findUniqueOrThrow({
            where: { id },
            include: { accounts: { orderBy: { id: 'asc' } } },
        })
    }

    async getAll(userId: User['id']) {
        return this.prisma.accountConnection.findMany({
            where: { userId },
            include: { accounts: { orderBy: { id: 'asc' } } },
            orderBy: { id: 'asc' },
        })
    }

    async sync(id: AccountConnection['id'], options?: SyncConnectionOptions) {
        const connection = await this.prisma.accountConnection.findUniqueOrThrow({
            where: { id },
            include: { user: true },
        })

        await this.queue.add('sync-connection', {
            accountConnectionId: connection.id,
            options,
        })

        return this.prisma.accountConnection.update({
            where: { id },
            data: { syncStatus: 'PENDING' },
        })
    }

    async syncBalances(id: AccountConnection['id']) {
        const connection = await this.get(id)

        const profiler = this.logger.startTimer()

        await Promise.all(
            connection.accounts.map((account) =>
                this.balanceSyncStrategyFactory.for(account).syncAccountBalances(account)
            )
        )

        profiler.done({ message: `synced connection ${id} balances` })

        return connection
    }

    async syncSecurities(id: AccountConnection['id']) {
        const securities = await this.prisma.security.findMany({
            where: {
                AND: [
                    {
                        OR: [
                            {
                                holdings: {
                                    some: {
                                        account: {
                                            accountConnectionId: id,
                                            isActive: true,
                                        },
                                    },
                                },
                            },
                            {
                                investmentTransactions: {
                                    some: {
                                        account: {
                                            accountConnectionId: id,
                                            isActive: true,
                                        },
                                    },
                                },
                            },
                        ],
                    },
                    {
                        OR: [
                            { pricingLastSyncedAt: null },
                            {
                                pricingLastSyncedAt: {
                                    lt: DateTime.now().minus({ days: 1 }).toJSDate(),
                                },
                            },
                        ],
                    },
                ],
            },
            select: {
                assetClass: true,
                currencyCode: true,
                id: true,
                symbol: true,
<<<<<<< HEAD
                assetClass: true,
=======
>>>>>>> 234b60e3
            },
        })

        const profiler = this.logger.startTimer()

        await Promise.allSettled(
            securities.map((security) => this.securityPricingService.sync(security))
        )

        profiler.done({ message: `synced connection ${id} securities (${securities.length})` })
    }

    async disconnect(id: AccountConnection['id']) {
        const [connection] = await this.prisma.$transaction([
            this.prisma.accountConnection.update({
                where: { id },
                data: {
                    status: 'DISCONNECTED',
                },
            }),
            this.prisma.account.updateMany({
                where: { accountConnectionId: id },
                data: {
                    isActive: false,
                },
            }),
        ])

        this.logger.info(
            `Disconnected connection id=${connection.id} type=${connection.type} provider_connection_id=${connection.plaidItemId}`
        )

        return connection
    }

    async reconnect(id: AccountConnection['id']) {
        const [connection] = await this.prisma.$transaction([
            this.prisma.accountConnection.update({
                where: { id },
                data: {
                    status: 'OK',
                },
            }),
            this.prisma.account.updateMany({
                where: { accountConnectionId: id },
                data: {
                    isActive: true,
                },
            }),
        ])

        this.logger.info(
            `Reconnected connection id=${connection.id} type=${connection.type} provider_connection_id=${connection.plaidItemId}`
        )

        return connection
    }

    async update(id: AccountConnection['id'], data: Prisma.AccountConnectionUncheckedUpdateInput) {
        return this.prisma.accountConnection.update({
            where: { id },
            data,
        })
    }

    async delete(id: AccountConnection['id']) {
        const connection = await this.prisma.accountConnection.findUniqueOrThrow({
            where: { id },
        })

        await this.providers.for(connection).delete(connection)

        const deletedConnection = await this.prisma.accountConnection.delete({
            where: { id: connection.id },
        })

        this.logger.info(
            `Deleted connection id=${deletedConnection.id} type=${connection.type} provider_connection_id=${connection.plaidItemId}`
        )

        return deletedConnection
    }
}<|MERGE_RESOLUTION|>--- conflicted
+++ resolved
@@ -125,10 +125,6 @@
                 currencyCode: true,
                 id: true,
                 symbol: true,
-<<<<<<< HEAD
-                assetClass: true,
-=======
->>>>>>> 234b60e3
             },
         })
 
