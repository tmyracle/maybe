{
    "extends": "../../tsconfig.base.json",
    "compilerOptions": {
        "jsx": "preserve",
        "allowJs": true,
        "esModuleInterop": true,
        "allowSyntheticDefaultImports": true,
        "types": ["node", "jest"],
        "strict": false,
        "strictNullChecks": true,
        "forceConsistentCasingInFileNames": true,
        "noEmit": true,
        "resolveJsonModule": true,
        "isolatedModules": true,
        "incremental": true,
        "plugins": [
            {
                "name": "next"
            }
        ]
    },
    "include": [
        "**/*.ts",
        "**/*.tsx",
        "**/*.js",
        "**/*.jsx",
        "next-env.d.ts",
        ".next/types/**/*.ts"
    ],
<<<<<<< HEAD
    "exclude": ["node_modules", "jest.config.ts"],
    "references": [
        {
            "path": "./.storybook/tsconfig.json"
        }
    ]
=======
    "exclude": ["node_modules", "jest.config.ts"]
>>>>>>> 2d3eae73
}<|MERGE_RESOLUTION|>--- conflicted
+++ resolved
@@ -27,14 +27,5 @@
         "next-env.d.ts",
         ".next/types/**/*.ts"
     ],
-<<<<<<< HEAD
-    "exclude": ["node_modules", "jest.config.ts"],
-    "references": [
-        {
-            "path": "./.storybook/tsconfig.json"
-        }
-    ]
-=======
     "exclude": ["node_modules", "jest.config.ts"]
->>>>>>> 2d3eae73
 }