--- conflicted
+++ resolved
@@ -35,105 +35,7 @@
         },
     ]
 
-<<<<<<< HEAD
-    const hashedPassword = await bcrypt.hash('TestPassword123', 10)
-    const onboarding = {
-        main: {
-            steps: [
-                {
-                    key: 'intro',
-                    markedComplete: true,
-                },
-                {
-                    key: 'profile',
-                    markedComplete: true,
-                },
-                {
-                    key: 'firstAccount',
-                    markedComplete: true,
-                },
-                {
-                    key: 'accountSelection',
-                    markedComplete: true,
-                },
-                {
-                    key: 'maybe',
-                    markedComplete: true,
-                },
-                {
-                    key: 'welcome',
-                    markedComplete: true,
-                },
-            ],
-            markedComplete: false,
-        },
-        sidebar: {
-            steps: [
-                {
-                    key: 'connect-depository',
-                    markedComplete: true,
-                },
-                {
-                    key: 'add-vehicle',
-                    markedComplete: true,
-                },
-                {
-                    key: 'add-other',
-                    markedComplete: false,
-                },
-            ],
-            markedComplete: true,
-        },
-    }
-
     await prisma.$transaction([
-        // create testing auth user
-        prisma.authUser.upsert({
-            where: {
-                id: 'test_ec3ee8a4-fa01-4f11-8ac5-9c49dd7fbae4',
-            },
-            create: {
-                id: 'test_ec3ee8a4-fa01-4f11-8ac5-9c49dd7fbae4',
-                firstName: 'James',
-                lastName: 'Bond',
-                email: 'bond@007.com',
-                password: hashedPassword,
-            },
-            update: {},
-        }),
-        prisma.authUser.upsert({
-            where: {
-                id: 'test_f5ec79b4-8c49-4015-bc37-f2758923ef38',
-            },
-            create: {
-                id: 'test_f5ec79b4-8c49-4015-bc37-f2758923ef38',
-                firstName: 'Karan',
-                lastName: 'Handa',
-                email: 'test@maybe.com',
-                password: hashedPassword,
-            },
-            update: {},
-        }),
-        prisma.user.upsert({
-            where: {
-                authId: 'test_f5ec79b4-8c49-4015-bc37-f2758923ef38',
-            },
-            create: {
-                email: 'test@maybe.com',
-                firstName: 'Michael',
-                lastName: 'Jackson',
-                authId: 'test_f5ec79b4-8c49-4015-bc37-f2758923ef38',
-                onboarding: onboarding,
-                household: 'single',
-                country: 'US',
-                maybe: 'Test',
-                dob: new Date('2002-09-26T00:00:00.000Z'),
-            },
-            update: {},
-        }),
-=======
-    await prisma.$transaction([
->>>>>>> 350dd7c2
         // create institution linked to provider institutions
         ...institutions.map(({ id, name, providers }) =>
             prisma.institution.upsert({
